/*
 * Copyright 2019, The Android Open Source Project
 *
 * Licensed under the Apache License, Version 2.0 (the "License");
 * you may not use this file except in compliance with the License.
 * You may obtain a copy of the License at
 *
 *     http://www.apache.org/licenses/LICENSE-2.0
 *
 * Unless required by applicable law or agreed to in writing, software
 * distributed under the License is distributed on an "AS IS" BASIS,
 * WITHOUT WARRANTIES OR CONDITIONS OF ANY KIND, either express or implied.
 * See the License for the specific language governing permissions and
 * limitations under the License.
 */

package com.android.managedprovisioning.finalization;

import static android.app.admin.DevicePolicyManager.ACTION_PROVISION_MANAGED_DEVICE;
import static android.app.admin.DevicePolicyManager.ACTION_PROVISION_MANAGED_PROFILE;

import static com.android.internal.util.Preconditions.checkNotNull;

import static java.util.Objects.requireNonNull;

import android.annotation.IntDef;
import android.app.NotificationManager;
import android.content.Context;
import android.os.Bundle;
import android.os.UserManager;

import com.android.internal.annotations.VisibleForTesting;
import com.android.managedprovisioning.analytics.DeferredMetricsReader;
import com.android.managedprovisioning.common.NotificationHelper;
import com.android.managedprovisioning.common.ProvisionLogger;
import com.android.managedprovisioning.common.SettingsFacade;
import com.android.managedprovisioning.common.Utils;
import com.android.managedprovisioning.model.ProvisioningParams;
import com.android.managedprovisioning.provisioning.Constants;

import java.io.File;

/**
 * Controller for the finalization of managed provisioning.  This class should be invoked after
 * {@link PreFinalizationController}.  Provisioning is finalized via calls to
 * {@link #provisioningFinalized()} and {@link #commitFinalizedState()}.  Different instances of
 * this class will be tailored to run these two methods at different points in the Setup Wizard user
 * flows, based on the type of FinalizationControllerLogic they are constructed with.
 */
public final class FinalizationController {

    static final int PROVISIONING_FINALIZED_RESULT_NO_CHILD_ACTIVITY_LAUNCHED = 1;
    static final int PROVISIONING_FINALIZED_RESULT_CHILD_ACTIVITY_LAUNCHED = 2;
    static final int PROVISIONING_FINALIZED_RESULT_SKIPPED = 3;
    static final int PROVISIONING_FINALIZED_RESULT_WAIT_FOR_WORK_PROFILE_AVAILABLE = 4;
    static final int PROVISIONING_FINALIZED_RESULT_WORK_PROFILE_NOT_FOUND = 5;

    @IntDef({
            PROVISIONING_FINALIZED_RESULT_NO_CHILD_ACTIVITY_LAUNCHED,
            PROVISIONING_FINALIZED_RESULT_CHILD_ACTIVITY_LAUNCHED,
            PROVISIONING_FINALIZED_RESULT_SKIPPED,
            PROVISIONING_FINALIZED_RESULT_WAIT_FOR_WORK_PROFILE_AVAILABLE,
            PROVISIONING_FINALIZED_RESULT_WORK_PROFILE_NOT_FOUND})
    @interface ProvisioningFinalizedResult {}

    private static final int DPC_SETUP_REQUEST_CODE = 1;
    private static final int FINAL_SCREEN_REQUEST_CODE = 2;

    private final FinalizationControllerLogic mFinalizationControllerLogic;
    private final Context mContext;
    private final Utils mUtils;
    private final SettingsFacade mSettingsFacade;
    private final UserProvisioningStateHelper mUserProvisioningStateHelper;
    private final ProvisioningIntentProvider mProvisioningIntentProvider;
    private final NotificationHelper mNotificationHelper;
    private final DeferredMetricsReader mDeferredMetricsReader;
    private @ProvisioningFinalizedResult int mProvisioningFinalizedResult;
    private ProvisioningParamsUtils mProvisioningParamsUtils;

    public FinalizationController(Context context,
            FinalizationControllerLogic finalizationControllerLogic,
            UserProvisioningStateHelper userProvisioningStateHelper) {
        this(
                context,
                finalizationControllerLogic,
                new Utils(),
                new SettingsFacade(),
                userProvisioningStateHelper,
                new NotificationHelper(context),
                new DeferredMetricsReader(
                        Constants.getDeferredMetricsFile(context)),
                new ProvisioningParamsUtils(
                        ProvisioningParamsUtils.DEFAULT_PROVISIONING_PARAMS_FILE_PROVIDER));
    }

    public FinalizationController(Context context,
            FinalizationControllerLogic finalizationControllerLogic) {
        this(
                context,
                finalizationControllerLogic,
                new Utils(),
                new SettingsFacade(),
                new UserProvisioningStateHelper(context),
                new NotificationHelper(context),
                new DeferredMetricsReader(
                        Constants.getDeferredMetricsFile(context)),
                new ProvisioningParamsUtils(
                        ProvisioningParamsUtils.DEFAULT_PROVISIONING_PARAMS_FILE_PROVIDER));
    }

    @VisibleForTesting
    FinalizationController(Context context,
            FinalizationControllerLogic finalizationControllerLogic,
            Utils utils,
            SettingsFacade settingsFacade,
            UserProvisioningStateHelper helper,
            NotificationHelper notificationHelper,
            DeferredMetricsReader deferredMetricsReader,
            ProvisioningParamsUtils provisioningParamsUtils) {
        mContext = checkNotNull(context);
        mFinalizationControllerLogic = checkNotNull(finalizationControllerLogic);
        mUtils = checkNotNull(utils);
        mSettingsFacade = checkNotNull(settingsFacade);
        mUserProvisioningStateHelper = checkNotNull(helper);
        mProvisioningIntentProvider = new ProvisioningIntentProvider();
        mNotificationHelper = checkNotNull(notificationHelper);
        mDeferredMetricsReader = checkNotNull(deferredMetricsReader);
        mProvisioningParamsUtils = provisioningParamsUtils;
    }

    @VisibleForTesting
    PrimaryProfileFinalizationHelper getPrimaryProfileFinalizationHelper(
            ProvisioningParams params) {
        return new PrimaryProfileFinalizationHelper(params.accountToMigrate,
                mUtils.getManagedProfile(mContext), params.inferDeviceAdminPackageName());
    }

    /**
     * This method is invoked when provisioning is finalized.
     *
     * <p>This method has to be invoked after
     * {@link PreFinalizationController#deviceManagementEstablished(ProvisioningParams)}
     * was called. It is commonly invoked at the end of the setup flow, if provisioning occurs
     * during the setup flow. It loads the provisioning params from the storage, notifies the DPC
     * about the completed provisioning and sets the right user provisioning states.
     *
     * <p>To retrieve the resulting state of this method, use
     * {@link #getProvisioningFinalizedResult()}
     *
     * <p>This method may be called multiple times.  {@link #commitFinalizedState()} ()} must be
     * called after the final call to this method.  If this method is called again after that, it
     * will return immediately without taking any action.
     */
    void provisioningFinalized() {
        mProvisioningFinalizedResult = PROVISIONING_FINALIZED_RESULT_SKIPPED;

        if (mUserProvisioningStateHelper.isStateUnmanagedOrFinalized()) {
            ProvisionLogger.logw("provisioningFinalized called, but state is finalized or "
                    + "unmanaged");
            return;
        }

        final ProvisioningParams params = loadProvisioningParams();
        if (params == null) {
            ProvisionLogger.logw("FinalizationController invoked, but no stored params");
            return;
        }

        mProvisioningFinalizedResult = PROVISIONING_FINALIZED_RESULT_NO_CHILD_ACTIVITY_LAUNCHED;
        if (params.provisioningAction.equals(ACTION_PROVISION_MANAGED_PROFILE)) {
            var userManager = requireNonNull(
                    /* obj= */ mContext.getSystemService(UserManager.class),
                    /* message= */ "Unable to obtain UserManager");
            var userHandle = mUtils.getManagedProfile(mContext);
<<<<<<< HEAD
=======
            if (userHandle == null) {
                // DPC setup failed for whatever reason e.g. user cancelled
                mProvisioningFinalizedResult = PROVISIONING_FINALIZED_RESULT_WORK_PROFILE_NOT_FOUND;
                return;
            }

>>>>>>> 04df2024
            if (!userManager.isUserUnlocked(userHandle)) {
                mProvisioningFinalizedResult =
                        PROVISIONING_FINALIZED_RESULT_WAIT_FOR_WORK_PROFILE_AVAILABLE;
            } else {
                mProvisioningFinalizedResult =
                        mFinalizationControllerLogic.notifyDpcManagedProfile(
                                params, DPC_SETUP_REQUEST_CODE);
            }
        } else {
            mProvisioningFinalizedResult =
                    mFinalizationControllerLogic.notifyDpcManagedDeviceOrUser(
                            params, DPC_SETUP_REQUEST_CODE);
        }
    }

    /**
     * @throws IllegalStateException if {@link #provisioningFinalized()} was not called before.
     */
    @ProvisioningFinalizedResult
    int getProvisioningFinalizedResult() {
        if (mProvisioningFinalizedResult == 0) {
            throw new IllegalStateException("provisioningFinalized() has not been called.");
        }
        return mProvisioningFinalizedResult;
    }

    @VisibleForTesting
    void clearParamsFile() {
        final File file = mProvisioningParamsUtils.getProvisioningParamsFile(mContext);
        if (file != null) {
            file.delete();
        }
    }

    private ProvisioningParams loadProvisioningParams() {
        final File file = mProvisioningParamsUtils.getProvisioningParamsFile(mContext);
        return ProvisioningParams.load(file);
    }

    /**
     * Update the system's provisioning state, and commit any other irreversible changes that
     * must wait until finalization is 100% completed.
     */
    private void commitFinalizedState(ProvisioningParams params) {
        if (ACTION_PROVISION_MANAGED_DEVICE.equals(params.provisioningAction)) {
            mNotificationHelper.showPrivacyReminderNotification(
                    mContext, NotificationManager.IMPORTANCE_DEFAULT);
        } else if (ACTION_PROVISION_MANAGED_PROFILE.equals(params.provisioningAction)
                && mFinalizationControllerLogic.shouldFinalizePrimaryProfile(params)) {
            getPrimaryProfileFinalizationHelper(params)
                    .finalizeProvisioningInPrimaryProfile(mContext, null);
        }

        mUserProvisioningStateHelper.markUserProvisioningStateFinalized(params);

        mDeferredMetricsReader.scheduleDumpMetrics(mContext);
        clearParamsFile();
    }

    /**
     * This method is called by the parent activity to force the final commit of all state changes.
     * After this is called, any further calls to {@link #provisioningFinalized()} will return
     * immediately without taking any action.
     */
    void commitFinalizedState() {
        final ProvisioningParams params = loadProvisioningParams();
        if (params == null) {
            ProvisionLogger.logw(
                    "Attempt to commitFinalizedState when params have already been deleted");
        } else {
            commitFinalizedState(loadProvisioningParams());
        }
    }

    /**
     * This method is called when onSaveInstanceState() executes on the finalization activity.
     */
    void saveInstanceState(Bundle outState) {
        mFinalizationControllerLogic.saveInstanceState(outState);
    }

    /**
     * When saved instance state is passed to the finalization activity in its onCreate() method,
     * that state is passed to the FinalizationControllerLogic object here so it can be restored.
     */
    void restoreInstanceState(Bundle savedInstanceState) {
        mFinalizationControllerLogic.restoreInstanceState(savedInstanceState,
                loadProvisioningParams());
    }

    /**
     * Cleanup that must happen when the finalization activity is destroyed, even if we haven't yet
     * called {@link #commitFinalizedState()} to finalize the system's provisioning state.
     */
    void activityDestroyed(boolean isFinishing) {
        mFinalizationControllerLogic.activityDestroyed(isFinishing);
    }
}<|MERGE_RESOLUTION|>--- conflicted
+++ resolved
@@ -172,15 +172,12 @@
                     /* obj= */ mContext.getSystemService(UserManager.class),
                     /* message= */ "Unable to obtain UserManager");
             var userHandle = mUtils.getManagedProfile(mContext);
-<<<<<<< HEAD
-=======
             if (userHandle == null) {
                 // DPC setup failed for whatever reason e.g. user cancelled
                 mProvisioningFinalizedResult = PROVISIONING_FINALIZED_RESULT_WORK_PROFILE_NOT_FOUND;
                 return;
             }
 
->>>>>>> 04df2024
             if (!userManager.isUserUnlocked(userHandle)) {
                 mProvisioningFinalizedResult =
                         PROVISIONING_FINALIZED_RESULT_WAIT_FOR_WORK_PROFILE_AVAILABLE;
